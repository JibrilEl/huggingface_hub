--- conflicted
+++ resolved
@@ -1,4 +1,3 @@
-<<<<<<< HEAD
 <!--⚠️ Note that this file is in Markdown but contain specific syntax for our doc-builder (similar to MDX) that may not be
 rendered properly in your Markdown viewer.
 -->
@@ -66,75 +65,4 @@
 [une issue sur Github](https://github.com/huggingface/huggingface_hub)! Nous écoutons tous les retours nous permettant de construire
 l'écosystème 🤗 avec les utilisateurs et pour les utilisateurs.
 
-Cette préférence pour l'approche basée sur [`HfApi`] plutôt que [`Repository`] ne signifie pas que les dépôts stopperons d'être versionnés avec git sur le Hugging Face Hub. Il sera toujours possible d'utiliser les commandes `git` en local lorsque nécessaire.
-=======
-<!--⚠️ Note that this file is in Markdown but contain specific syntax for our doc-builder (similar to MDX) that may not be
-rendered properly in your Markdown viewer.
--->
-
-# Paradigme Git vs HTTP
-
-`huggingface_hub` est une librairie qui permet d'intéragir avec le Hub Hugging Face,
-qui est une collection de dépots Git (modèles, datasets ou spaces).
-Il y a deux manières principales pour accéder au Hub en utilisant `huggingface_hub`.
-
-La première approche, basée sur Git, appelée approche "git-based", est rendue possible par la classe [`Repository`].
-Cette méthode utilise un wrapper autour de la commande `git` avec des fonctionnalités supplémentaires conçues pour intéragir avec le Hub. La deuxième option, appelée approche "HTTP-based" , consiste à faire des requêtes HTTP en utilisant le client [`HfApi`]. Éxaminions
-les avantages et les inconvénients de ces deux méthodes.
-
-## Repository: L'approche hstorique basée sur git
-
-Au début, `huggingface_hub` était principalement construit autour de la classe [`Repository`]. Elle fournit des
-wrappers Python pour les commandes `git` usuelles, telles que `"git add"`, `"git commit"`, `"git push"`,
-`"git tag"`, `"git checkout"`, etc.
-
-Cette librairie permet aussi de définir les données d'identification et de suivre les fichiers volumineux, qui sont souvent utilisés dans les dépôts Git de machine learning. De plus, la librairie vous permet d'exécuter ses
-méthodes en arrière-plan, ce qui la rend utile pour upload des données pendant l'entrainement des modèles.
-
-L'avantage principal de l'utilisation de [`Repository`] est que cette méthode permet de garder une
-copie en local de tout le dépot Git sur votre machine. Cela peut aussi devenir un désavantage,
-car cette copie locale doit être mise à jour et maintenue constamment. C'est une méthode
-analogue au développement de logiciel classique où chaque développeur maintient sa propre copie locale
-et push les changement lorsqu'il travaille sur une fonctionnalité.
-Toutefois, dans le contexte du machine learning, elle n'est pas toujours pertinente car
-les utilisateurs ont parfois juste besoin d'avoir
-les poids des modèles pour l'inférence ou de convertir ces poids d'un format à un autre sans avoir à cloner
-tout le dépôt.
-
-<Tip warning={true}>
-
-[`Repository`] est maintenant deprecated et remplacé par les alternatives basées sur l'HTTP. Étant donné son adoption massive par les utilisateurs,
-la suppression complète de [`Repository`] ne sera faite que pour la version `v1.0`.
-
-</Tip>
-
-## HfApi: Un client HTTP flexible et pratique
-
-La classe [`HfApi`] a été développée afin de fournir une alternative aux dépôts git locaux,
-qui peuvent être peu pratiques à maintenir, en particulier lors de l'utilisation de gros modèles ou de datasets volumineux.
-La classe [`HfApi`]  offre les mêmes fonctionnalités que les approches basées sur Git,
-telles que le téléchargement et le push de fichier ainsi que la création de branches et de tags, mais sans
-avoir besoin d'un fichier local qui doit être constamment synchronisé.
-
-En plus des fonctionnalités déjà fournies par `git`, La classe [`HfApi`] offre des fonctionnalités
-additionnelles, telles que la capacité de gérer des dépôts, le téléchargement des fichiers
-en utilisant le cache pour une réutilisation plus efficace, la recherche dans le Hub pour trouver
-des dépôts et des métadonnées, l'accès aux fonctionnalités communautaires telles que, les discussions,
-les pull requests, les commentaires, et la configuration de spaces et de secrets.
-
-## Quelle méthode utiliser et quand ?
-
-En général, **L'approche basée sur HTTP est la méthode recommandée** pour l'utilisation d'`huggingface_hub`.
-[`HfApi`] permet de pull et push des changements, de travailler avec les pull requests, les tags et les branches, d'intéragir avec les discussions
-et bien plus encore. Depuis la sortie  `0.16`, les méthodes basées sur HTTP peuvent aussi tourner en arrière plan, ce qui était le
-dernier gros avantage  de la classe [`Repository`] sur [`HfApi`].
-
-Toutefois, certaines commandes restent indisponibles en utilisant [`HfApi`].
-Peut être que certaines ne le seront jamais, mais nous essayons toujours de réduire le fossé entre ces deux approches.
-Si votre cas d'usage n'est pas couvert, nous serions ravis de vous aider. Pour cela, ouvrez 
-[une issue sur Github](https://github.com/huggingface/huggingface_hub)! Nous sommes prêt à entendre tout type de retour nous permettant de construire
-l'écosystème 🤗 avec les utilisateurs et pour les utilisateurs.
-
-Cette préférence pour l'approche basé sur [`HfApi`] au détriment de celle basée sur [`Repository`] ne signifie pas que le versioning git disparaitra
-du Hub Hugging Face. Il sera toujours possible d'utiliser les commandes `git` en local lorsque c'est pertinent.
->>>>>>> 1fad9bd6
+Cette préférence pour l'approche basée sur [`HfApi`] plutôt que [`Repository`] ne signifie pas que les dépôts stopperons d'être versionnés avec git sur le Hugging Face Hub. Il sera toujours possible d'utiliser les commandes `git` en local lorsque nécessaire.